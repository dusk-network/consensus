// This Source Code Form is subject to the terms of the Mozilla Public
// License, v. 2.0. If a copy of the MPL was not distributed with this
// file, You can obtain one at http://mozilla.org/MPL/2.0/.
//
// Copyright (c) DUSK NETWORK. All rights reserved.

use consensus::commons::Topics;
use consensus::messages::{Message, TransportData};
use consensus::util::pending_queue::PendingQueue;
use kadcast::config::Config;
use kadcast::{MessageInfo, NetworkListen, Peer};

use crate::wire;

pub async fn run_main_loop(
    conf: Config,
    inbound: PendingQueue,
    outbound: PendingQueue,
    agr_inbound: PendingQueue,
    agr_outbound: PendingQueue,
) {
    // Initialize reader and its dispatcher
    let mut r = Reader::default();
<<<<<<< HEAD
    r.msg_dispatcher.add(Topics::Agreement, agr_inbound);
=======
    r.msg_dispatcher
        .add(Topics::Agreement as usize, agr_inbound.clone());
    r.msg_dispatcher
        .add(Topics::AggrAgreement as usize, agr_inbound);

>>>>>>> 07f6e157
    r.msg_dispatcher.add_default(inbound);

    let peer = Peer::new(conf, r);

    // Broadcast outbound messages with a priority to the messages from agreement loop
    loop {
        tokio::select! {
            biased;
            recv = agr_outbound.recv() => {
                if let Ok(msg) = recv {
                    broadcast(&peer, msg).await;
                }
            }
            recv = outbound.recv() => {
                if let Ok(msg) = recv {
                    broadcast(&peer, msg).await;
                }
            }

        }
    }
}

async fn broadcast(peer: &Peer, msg: Message) {
    let height = match msg.metadata {
        Some(TransportData { height: 0, .. }) => return,
        Some(TransportData { height, .. }) => Some((height as usize) - 1),
        None => None,
    };
    peer.broadcast(&wire::Frame::encode(msg), height).await;
}

#[derive(Default)]
struct Reader {
    pub msg_dispatcher: Dispatcher,
}

impl NetworkListen for Reader {
    fn on_message(&self, message: Vec<u8>, md: MessageInfo) {
        let decoded = wire::Frame::decode(message.to_vec());
        let mut msg = decoded.get_msg().clone();
        msg.metadata = Some(TransportData {
            height: md.height(),
            src_addr: md.src().to_string(),
        });

        // Dispatch message to the proper queue for further processing
        if let Err(e) = self.msg_dispatcher.dispatch(decoded.get_topic(), msg) {
            tracing::error!("could not dispatch {:?}", e);
        }
    }
}

/// Implements a simple message dispatcher that delegates a message to the
/// associated queue depending on the topic value read from wire message.
struct Dispatcher {
    queues: Vec<Option<PendingQueue>>,
    default_queue: Option<PendingQueue>,
}

impl Dispatcher {
    fn add(&mut self, topic: impl Into<u8>, queue: PendingQueue) {
        self.queues[topic.into() as usize] = Some(queue);
    }

    fn add_default(&mut self, queue: PendingQueue) {
        self.default_queue = Some(queue);
    }

    fn dispatch(
        &self,
        topic: impl Into<u8>,
        msg: Message,
    ) -> Result<(), async_channel::TrySendError<Message>> {
        let topic = topic.into() as usize;
        if topic < self.queues.len() {
            if let Some(q) = &self.queues[topic] {
                return q.try_send(msg);
            }
        }

        if let Some(q) = &self.default_queue {
            return q.try_send(msg);
        }

        Err(async_channel::TrySendError::Closed(msg))
    }
}

impl Default for Dispatcher {
    fn default() -> Self {
        Self {
            queues: vec![None; u8::MAX as usize],
            default_queue: None,
        }
    }
}<|MERGE_RESOLUTION|>--- conflicted
+++ resolved
@@ -21,15 +21,8 @@
 ) {
     // Initialize reader and its dispatcher
     let mut r = Reader::default();
-<<<<<<< HEAD
-    r.msg_dispatcher.add(Topics::Agreement, agr_inbound);
-=======
-    r.msg_dispatcher
-        .add(Topics::Agreement as usize, agr_inbound.clone());
-    r.msg_dispatcher
-        .add(Topics::AggrAgreement as usize, agr_inbound);
-
->>>>>>> 07f6e157
+    r.msg_dispatcher.add(Topics::Agreement, agr_inbound.clone());
+    r.msg_dispatcher.add(Topics::AggrAgreement, agr_inbound);
     r.msg_dispatcher.add_default(inbound);
 
     let peer = Peer::new(conf, r);
