// This Source Code Form is subject to the terms of the Mozilla Public
// License, v. 2.0. If a copy of the MPL was not distributed with this
// file, You can obtain one at http://mozilla.org/MPL/2.0/.
//
// Copyright (c) DUSK NETWORK. All rights reserved.

use crate::agreement::accumulator::Accumulator;
use crate::commons::{Block, ConsensusError, RoundUpdate};
use crate::messages::{Header, Message, Payload, Status};
use crate::queue::Queue;
use crate::user::committee::CommitteeSet;
use crate::user::provisioners::Provisioners;
use crate::user::sortition;
use crate::util::pending_queue::PendingQueue;
use crate::util::pubkey::ConsensusPublicKey;

use crate::agreement::aggr_agreement;
use crate::config;
use std::sync::Arc;
use tokio::select;
use tokio::sync::{mpsc, Mutex};
use tokio::task::JoinHandle;
use tracing::{error, info, Instrument};

use super::accumulator;

const COMMITTEE_SIZE: usize = 64;

pub struct Agreement {
    pub inbound_queue: PendingQueue,
    outbound_queue: PendingQueue,

    future_msgs: Arc<Mutex<Queue<Message>>>,
}

impl Agreement {
    pub fn new(inbound_queue: PendingQueue, outbound_queue: PendingQueue) -> Self {
        Self {
            inbound_queue,
            outbound_queue,
            future_msgs: Arc::new(Mutex::new(Queue::default())),
        }
    }

    /// Spawn a task to process agreement messages for a specified round
    /// There could be only one instance of this task per a time.
    pub(crate) fn spawn(
        &mut self,
        ru: RoundUpdate,
        provisioners: Provisioners,
    ) -> JoinHandle<Result<Block, ConsensusError>> {
        let future_msgs = self.future_msgs.clone();
        let outbound = self.outbound_queue.clone();
        let inbound = self.inbound_queue.clone();

        tokio::spawn(async move {
            let round = ru.round;
            let pubkey = ru.pubkey_bls.encode_short_hex();
            // Run agreement life-cycle loop
            Executor::new(ru, provisioners, inbound, outbound)
                .run(future_msgs)
                .instrument(tracing::info_span!("agr_task", round, pubkey))
                .await
        })
    }
}

/// Executor implements life-cycle loop of a single agreement instance. This should be started with each new round and dropped on round termination.
struct Executor {
    ru: RoundUpdate,

    inbound_queue: PendingQueue,
    outbound_queue: PendingQueue,

    committees_set: Arc<Mutex<CommitteeSet>>,
}

impl Executor {
    fn new(
        ru: RoundUpdate,
        provisioners: Provisioners,
        inbound_queue: PendingQueue,
        outbound_queue: PendingQueue,
    ) -> Self {
        Self {
            inbound_queue,
            outbound_queue,
            ru,
            committees_set: Arc::new(Mutex::new(CommitteeSet::new(
                ConsensusPublicKey::default(),
                provisioners,
            ))),
        }
    }

    async fn run(
        &mut self,
        future_msgs: Arc<Mutex<Queue<Message>>>,
    ) -> Result<Block, ConsensusError> {
        let (collected_votes_tx, mut collected_votes_rx) = mpsc::channel::<accumulator::Output>(10);

        // Accumulator
        let mut acc = Accumulator::new(config::ACCUMULATOR_QUEUE_CAP);

        acc.spawn_workers_pool(
            config::ACCUMULATOR_WORKERS_AMOUNT,
            collected_votes_tx,
            self.committees_set.clone(),
            self.ru.seed,
        );

        // drain future messages for current round and step.
        if self.ru.round > 0 {
            future_msgs.lock().await.clear_round(self.ru.round - 1);
        }

        if let Some(messages) = future_msgs.lock().await.drain_events(self.ru.round, 0) {
            for msg in messages {
                self.collect_inbound_msg(&mut acc, msg).await;
            }
        }

        // event_loop for agreements messages
        loop {
            select! {
                biased;
                 // Process the output message from the Accumulator
<<<<<<< HEAD
                 msg = collected_votes_rx.recv() => {
                    if let Some(block) = self.collect_votes(msg) {
                        // Winning block of this round found.
                        future_msgs.lock().await.clear_round(self.ru.round);
                        break Ok(block)
=======
                 result = collected_votes_rx.recv() => {
                    if let Some(aggrements) = result {
                        if let Some(block) = self.collect_votes(aggrements).await {
                            // Winning block of this round found.
                            future_msgs.lock().await.clear(self.ru.round);
                            break Ok(block)
                        }
>>>>>>> 07f6e157
                    }
                 },
                // Process messages from outside world
                 msg = self.inbound_queue.recv() => {
                    if let Ok(msg) = msg {
                         match msg.header.compare_round(self.ru.round) {
                            Status::Future => {
                                // Future agreement message.
                                // Keep it for processing when we reach this round.
                                future_msgs
                                    .lock()
                                    .await
                                    .put_event(msg.header.round, 0, msg.clone());
                            }
                            Status::Present => { if let Some(block) = self.collect_inbound_msg(&mut acc, msg).await {break Ok(block)}}
                            _ => {}
                        };
                    }
                 }
            };
        }
    }

    async fn collect_inbound_msg(&mut self, acc: &mut Accumulator, msg: Message) -> Option<Block> {
        if !self.is_member(&msg.header).await {
            return None;
        }

        match msg.payload {
            Payload::AggrAgreement(_) => {
                // process aggregated agreement
                return self.collect_aggr_agreement(msg).await;
            }
            Payload::Agreement(_) => {
                // Accumulate the agreement
                self.collect_agreement(acc, msg).await;
            }
            _ => {}
        };

        None
    }

    async fn collect_agreement(&mut self, acc: &mut Accumulator, msg: Message) {
        // Publish the agreement
        self.outbound_queue
            .send(msg.clone())
            .await
            .unwrap_or_else(|err| error!("unable to publish a collected agreement msg {:?}", err));

        // Accumulate the agreement
        acc.process(msg.clone()).await;
    }

    /// Collects accumulator output (a list of agreements) and publishes  AggrAgreement.
    ///
    /// Returns the winning block.
    async fn collect_votes(&mut self, agreements: accumulator::Output) -> Option<Block> {
        if config::ENABLE_AGGR_AGREEMENT {
            let msg =
                aggr_agreement::aggregate(&self.ru, self.committees_set.clone(), &agreements).await;

            tracing::debug!("broadcast aggr_agreement {:#?}", msg);
            // Broadcast AggrAgreement message
            self.publish(msg).await;
        }

        info!("consensus_achieved");

        // TODO: Generate winning block. This should be feasible once append-only db is enabled.
        // generate committee per round, step
        //  republish, generate_certificate, createWinningBlock

        Some(Block::default())
    }

    async fn collect_aggr_agreement(&mut self, msg: Message) -> Option<Block> {
        if let Err(e) = aggr_agreement::verify(&self.ru, self.committees_set.clone(), &msg).await {
            error!("failed to verify aggr agreement err: {:?}", e);
            return None;
        }

        //TODO:  Create winning block

        // Re-publish the agreement message
        self.publish(msg.clone()).await;

        Some(Block::default())
    }

    async fn is_member(&self, hdr: &Header) -> bool {
        self.committees_set.lock().await.is_member(
            &hdr.pubkey_bls,
            &sortition::Config::new(self.ru.seed, hdr.round, hdr.step, COMMITTEE_SIZE),
        )
    }

    // Publishes a message
    async fn publish(&mut self, msg: Message) {
        let topic = msg.header.topic;
        self.outbound_queue
            .send(msg)
            .await
            .unwrap_or_else(|err| error!("unable to publish msg(id:{}) {:?}", topic, err));
    }
}<|MERGE_RESOLUTION|>--- conflicted
+++ resolved
@@ -125,21 +125,13 @@
             select! {
                 biased;
                  // Process the output message from the Accumulator
-<<<<<<< HEAD
-                 msg = collected_votes_rx.recv() => {
-                    if let Some(block) = self.collect_votes(msg) {
-                        // Winning block of this round found.
-                        future_msgs.lock().await.clear_round(self.ru.round);
-                        break Ok(block)
-=======
                  result = collected_votes_rx.recv() => {
                     if let Some(aggrements) = result {
                         if let Some(block) = self.collect_votes(aggrements).await {
                             // Winning block of this round found.
-                            future_msgs.lock().await.clear(self.ru.round);
+                            future_msgs.lock().await.clear_round(self.ru.round);
                             break Ok(block)
                         }
->>>>>>> 07f6e157
                     }
                  },
                 // Process messages from outside world
